--- conflicted
+++ resolved
@@ -51,7 +51,6 @@
 
 class CGDSDataset(models.Model):
     """A CGDS Study dataset (mRNA, miRNA, CNA, Methylation, Follow-up/Survival)"""
-<<<<<<< HEAD
     clinical_sample_dataset: 'ExperimentSource'
     clinical_patient_dataset: 'ExperimentSource'
     methylation_dataset: 'ExperimentSource'
@@ -60,22 +59,13 @@
     mrna_dataset: 'ExperimentSource'
     survival_columns: QuerySet['ExperimentSource']
     cgds_dataset: QuerySet['ExperimentSource']
+
     file_path: str = models.CharField(max_length=150)  # File name inside extracted study folder
     observation: Optional[str] = models.CharField(max_length=300, blank=True, null=True)
     separator: str = models.CharField(max_length=1, choices=DatasetSeparator.choices, default=DatasetSeparator.TAB)
     header_row_index: int = models.PositiveSmallIntegerField(default=0)
     date_last_synchronization: Optional[models.DateTimeField] = models.DateTimeField(blank=True, null=True)
     state: int = models.IntegerField(
-=======
-    mrna_dataset: 'CGDSStudy'
-
-    file_path = models.CharField(max_length=150)  # File name inside extracted study folder
-    observation = models.CharField(max_length=300, blank=True, null=True)
-    separator = models.CharField(max_length=1, choices=DatasetSeparator.choices, default=DatasetSeparator.TAB)
-    header_row_index = models.PositiveSmallIntegerField(default=0)
-    date_last_synchronization = models.DateTimeField(blank=True, null=True)
-    state = models.IntegerField(
->>>>>>> 2a4f1005
         choices=CGDSDatasetSynchronizationState.choices,
         default=CGDSDatasetSynchronizationState.NOT_SYNCHRONIZED
     )
