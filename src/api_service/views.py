--- conflicted
+++ resolved
@@ -541,11 +541,8 @@
     """
     gene = request.GET.get('gene')
     mirna = request.GET.get('mirna')
-<<<<<<< HEAD
-=======
     score = request.GET.get('score')
     include_pubmeds = request.GET.get('include_pubmeds')
->>>>>>> c168831c
 
     if not gene and not mirna:
         return JsonResponse(data={"error": "Param 'mirna' or 'gene' are mandatory"}, status=400)
