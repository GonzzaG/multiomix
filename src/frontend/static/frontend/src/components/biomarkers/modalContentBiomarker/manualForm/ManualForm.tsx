import React from 'react'
import { Grid } from 'semantic-ui-react'
import { BiomarkerType, FormBiomarkerData, MoleculesSectionData, MoleculesTypeOfSelection } from './../../types'
import { NewBiomarkerForm } from './newBiomarkerForm/NewBiomarkerForm'
import { MoleculeSection } from './moleculeSection/MoleculeSection'
import { NameOfCGDSDataset } from '../../../../utils/interfaces'

/** ManualForm's props. */
interface ManualFormProps {
    biomarkerForm: FormBiomarkerData,
    /** Value for Checkbox. */
    checkedIgnoreProposedAlias: boolean,
    /** Handle change for Checkbox. */
    handleChangeIgnoreProposedAlias: (value: boolean) => void,
    removeSurvivalFormTuple: (datasetName: NameOfCGDSDataset, idxSurvivalTuple: number) => void,
    handleSurvivalFormDatasetChanges: (datasetName: NameOfCGDSDataset, idx: number, name: string, value: any) => void,
    cleanForm: () => void,
    isFormEmpty: () => boolean,
    handleChangeMoleculeSelected: (value: BiomarkerType) => void,
    handleChangeMoleculeInputSelected: (value: MoleculesTypeOfSelection) => void,
    handleAddMoleculeToSection: (value: MoleculesSectionData) => void,
    handleRemoveMolecule: (section: BiomarkerType, molecule: MoleculesSectionData) => void,
    handleGenesSymbolsFinder: (query: string) => void,
    handleGenesSymbols: (genes: string[]) => void,
    handleSelectOptionMolecule: (mol: MoleculesSectionData, section: BiomarkerType, itemSelected: string) => void,
    handleRemoveInvalidGenes: (sector: BiomarkerType) => void,
    handleChangeConfirmModalState: (setOption: boolean, headerText: string, contentText: string, onConfirm: Function) => void,
    handleValidateForm: () => { haveAmbiguous: boolean, haveInvalid: boolean },
    handleSendForm: () => void,
    handleChangeCheckBox: (value: boolean) => void,
    handleChangeInputForm: (value: string, name: 'biomarkerName' | 'biomarkerDescription') => void,

}

export const ManualForm = (props: ManualFormProps) => {
    return (
        <Grid columns={2} padded stackable divided className='biomarkers--modal--container'>
            <Grid.Column width={4} textAlign='left'>
                <NewBiomarkerForm
                    handleChangeInputForm={props.handleChangeInputForm}
                    biomarkerForm={props.biomarkerForm}
                    cleanForm={props.cleanForm}
                    isFormEmpty={props.isFormEmpty}
                    checkedIgnoreProposedAlias={props.checkedIgnoreProposedAlias}
                    handleChangeIgnoreProposedAlias={props.handleChangeIgnoreProposedAlias}
                    handleChangeMoleculeSelected={props.handleChangeMoleculeSelected}
                    handleChangeMoleculeInputSelected={props.handleChangeMoleculeInputSelected}
                    handleAddMoleculeToSection={props.handleAddMoleculeToSection}
                    handleGenesSymbolsFinder={props.handleGenesSymbolsFinder}
                    handleGenesSymbols={props.handleGenesSymbols}
                    handleChangeConfirmModalState={props.handleChangeConfirmModalState}
                    handleValidateForm={props.handleValidateForm}
                    handleSendForm={props.handleSendForm}
                    handleChangeCheckBox={props.handleChangeCheckBox}
                />
            </Grid.Column>
            <Asd
                biomarkerForm={props.biomarkerForm}
                handleRemoveMolecule={props.handleRemoveMolecule}
                handleSelectOptionMolecule={props.handleSelectOptionMolecule}
                handleRemoveInvalidGenes={props.handleRemoveInvalidGenes}
            />
        </Grid >
    )
}

interface Props {
    biomarkerForm: FormBiomarkerData,
    handleRemoveMolecule: (section: BiomarkerType, molecule: MoleculesSectionData) => void,
    handleSelectOptionMolecule: (mol: MoleculesSectionData, section: BiomarkerType, itemSelected: string) => void,
    handleRemoveInvalidGenes: (sector: BiomarkerType) => void,

}
// eslint-disable-next-line react/display-name
const Asd = React.memo(({
    biomarkerForm,
    handleRemoveMolecule,
    handleSelectOptionMolecule,
    handleRemoveInvalidGenes
}: Props) => {
    console.log('sssa')
    return (
        <Grid.Column width={12}>
            <Grid columns={2} stackable className='biomarkers--modal--container'>
                {Object.values(BiomarkerType).map(item => {
                    console.log('rend')
                    return (
                        <MoleculeSection
                            key={item}
                            title={item}
<<<<<<< HEAD
                            biomarkerFormData={biomarkerForm.moleculesSection[item]}
                            handleRemoveMolecule={handleRemoveMolecule}
                            handleSelectOptionMolecule={handleSelectOptionMolecule}
                            handleRemoveInvalidGenes={handleRemoveInvalidGenes}
=======
                            canEditMolecules={props.biomarkerForm.canEditMolecules}
                            biomarkerFormData={props.biomarkerForm.moleculesSection[item]}
                            handleRemoveMolecule={props.handleRemoveMolecule}
                            handleSelectOptionMolecule={props.handleSelectOptionMolecule}
                            handleRemoveInvalidGenes={props.handleRemoveInvalidGenes}
>>>>>>> 1e4da145
                        />
                    )
                })}
            </Grid>
        </Grid.Column>
    )
})<|MERGE_RESOLUTION|>--- conflicted
+++ resolved
@@ -88,18 +88,11 @@
                         <MoleculeSection
                             key={item}
                             title={item}
-<<<<<<< HEAD
                             biomarkerFormData={biomarkerForm.moleculesSection[item]}
                             handleRemoveMolecule={handleRemoveMolecule}
                             handleSelectOptionMolecule={handleSelectOptionMolecule}
                             handleRemoveInvalidGenes={handleRemoveInvalidGenes}
-=======
-                            canEditMolecules={props.biomarkerForm.canEditMolecules}
-                            biomarkerFormData={props.biomarkerForm.moleculesSection[item]}
-                            handleRemoveMolecule={props.handleRemoveMolecule}
-                            handleSelectOptionMolecule={props.handleSelectOptionMolecule}
-                            handleRemoveInvalidGenes={props.handleRemoveInvalidGenes}
->>>>>>> 1e4da145
+                            canEditMolecules={false}
                         />
                     )
                 })}
