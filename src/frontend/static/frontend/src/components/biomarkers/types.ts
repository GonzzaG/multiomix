import { DjangoTag } from '../../utils/django_interfaces'
import { Nullable } from '../../utils/interfaces'

/** Possible types of a Biomarker. */
enum BiomarkerType {
    MRNA = 'MRNA',
    MIRNA = 'MIRNA',
    CNA = 'CNA',
    METHYLATION = 'METHYLATION',
}
enum BiomarkerTypeSelected {
    BASE,
    MANUAL,
    FEATURE_SELECTION,
}
enum MoleculesTypeOfSelection {
    INPUT = 'input',
    AREA = 'area',
}

// TODO: attributes 'number_of_...' only are used in API GET service, not in the form, define and use
// TODO: two different interfaces
/** Django Biomarker model. */
interface Biomarker {
    id: Nullable<number>,
    name: string,
    description: string,
    tag: Nullable<DjangoTag>,
    upload_date?: string,
    number_of_genes: number,
    number_of_mirnas: number,
    number_of_cnas: number,
    number_of_methylations: number,
    contains_nan_values: boolean,
    column_used_as_index: string
}

interface ConfirmModal {
    confirmModal: boolean,
    headerText: string,
    contentText: string,
    onConfirm: Function,
}

/** Represents a molecule info to show in molecules Dropdown. */
type MoleculeSymbol = {
    key: string,
    text: string,
    value: string
}

/** Represents the state of a request to get molecules information during Biomarkers creation. */
type MoleculesSymbolFinder = {
    isLoading: boolean,
    data: MoleculeSymbol[]
}

/** Structure to handle the new Biomarker form. */
interface FormBiomarkerData {
    biomarkerName: string,
    biomarkerDescription: string,
    tag: any, // se esta laburando salu2
    moleculeSelected: BiomarkerType,
    molecule: number,
    moleculesTypeOfSelection: MoleculesTypeOfSelection.INPUT | MoleculesTypeOfSelection.AREA,
    moleculesSection: MoleculesSection,
    validation: ValidationSection
    moleculesSymbolsFinder: MoleculesSymbolFinder,
}

interface ValidationSection {
    haveAmbiguous: boolean,
    haveInvalid: boolean,
    isLoading: boolean,
    checkBox: boolean,
}

interface MoleculesMultipleSelection {
    key: number;
    text: string;
    value: number;
}

/** Structure to create/update a molecule in a Biomarker. */
type SaveMoleculeStructure = {
    id?: number, // If undefined it means it's a new molecule. If present, then the molecule instance is updated
    identifier: string
}

/** Structure to make a request and create/update a Biomarker. */
interface SaveBiomarkerStructure {
    name: string,
    description: string,
    mrnas: SaveMoleculeStructure[],
    mirnas: SaveMoleculeStructure[],
}

type MoleculesSection = {
    [BiomarkerType.CNA]: MoleculeSectionItem,
    [BiomarkerType.MIRNA]: MoleculeSectionItem,
    [BiomarkerType.METHYLATION]: MoleculeSectionItem,
    [BiomarkerType.MRNA]: MoleculeSectionItem,
}
interface MoleculeSectionItem {
    isLoading: boolean,
    data: MoleculesSectionData[]
}

interface MoleculesSectionData {
    isValid: boolean,
    value: string | string[],
}

<<<<<<< HEAD
export { BiomarkerTypeSelected, SaveBiomarkerStructure, Biomarker, BiomarkerType, FormBiomarkerData, MoleculesTypeOfSelection, MoleculesMultipleSelection, MoleculesSectionData, MoleculeSectionItem, ConfirmModal }
=======
export {
    SaveMoleculeStructure,
    SaveBiomarkerStructure,
    Biomarker,
    BiomarkerType,
    FormBiomarkerData,
    MoleculesTypeOfSelection,
    MoleculesMultipleSelection,
    MoleculesSectionData,
    MoleculeSectionItem,
    ConfirmModal,
    MoleculeSymbol,
    MoleculesSymbolFinder
}
>>>>>>> 7bcb075c
<|MERGE_RESOLUTION|>--- conflicted
+++ resolved
@@ -111,10 +111,8 @@
     value: string | string[],
 }
 
-<<<<<<< HEAD
-export { BiomarkerTypeSelected, SaveBiomarkerStructure, Biomarker, BiomarkerType, FormBiomarkerData, MoleculesTypeOfSelection, MoleculesMultipleSelection, MoleculesSectionData, MoleculeSectionItem, ConfirmModal }
-=======
 export {
+    BiomarkerTypeSelected,
     SaveMoleculeStructure,
     SaveBiomarkerStructure,
     Biomarker,
@@ -127,5 +125,4 @@
     ConfirmModal,
     MoleculeSymbol,
     MoleculesSymbolFinder
-}
->>>>>>> 7bcb075c
+}